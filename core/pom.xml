--- conflicted
+++ resolved
@@ -63,14 +63,11 @@
             <version>1.4</version>
         </dependency>
         <dependency>
-<<<<<<< HEAD
-=======
             <groupId>com.google.inject.extensions</groupId>
             <artifactId>guice-assistedinject</artifactId>
             <version>3.0-rc2</version>
         </dependency>
         <dependency>
->>>>>>> e6052e4b
             <groupId>com.google.inject</groupId>
             <artifactId>guice</artifactId>
             <version>3.0-rc2</version>
