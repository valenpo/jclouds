/**
 * Licensed to jclouds, Inc. (jclouds) under one or more
 * contributor license agreements.  See the NOTICE file
 * distributed with this work for additional information
 *(Link.builder().regarding copyright ownership.  jclouds licenses this file
 * to you under the Apache License, Version 2.0 (the
 * "License"); you may not use this file except in compliance
 * with the License.  You may obtain a copy of the License at
 *
 *   http://www.apache.org/licenses/LICENSE-2.0
 *
 * Unless(Link.builder().required by applicable law or agreed to in writing,
 * software distributed under the License is distributed on an
 * "AS IS" BASIS, WITHOUT WARRANTIES OR CONDITIONS OF ANY
 * KIND, either express or implied.  See the License for the
 * specific language governing permissions and limitations
 * under the License.
 */
package org.jclouds.vcloud.director.v1_5.features;

<<<<<<< HEAD
import static org.jclouds.vcloud.director.v1_5.VCloudDirectorLiveTestConstants.OBJ_FIELD_ATTRB_REQ;
import static org.jclouds.vcloud.director.v1_5.VCloudDirectorLiveTestConstants.OBJ_FIELD_EQ;
import static org.jclouds.vcloud.director.v1_5.VCloudDirectorLiveTestConstants.OBJ_FIELD_REQ_LIVE;
import static org.jclouds.vcloud.director.v1_5.VCloudDirectorLiveTestConstants.OBJ_REQ_LIVE;
import static org.jclouds.vcloud.director.v1_5.VCloudDirectorLiveTestConstants.REF_REQ_LIVE;
import static org.jclouds.vcloud.director.v1_5.domain.Checks.checkResourceType;
import static org.testng.Assert.assertEquals;
import static org.testng.Assert.assertFalse;
import static org.testng.Assert.assertNotNull;
import static org.testng.Assert.assertTrue;
=======
import static org.testng.Assert.*;
import static org.jclouds.vcloud.director.v1_5.domain.Checks.*;
>>>>>>> 5201207f

import java.net.URI;

import org.jclouds.vcloud.director.v1_5.domain.Checks;
import org.jclouds.vcloud.director.v1_5.domain.IpAddresses;
import org.jclouds.vcloud.director.v1_5.domain.Metadata;
import org.jclouds.vcloud.director.v1_5.domain.MetadataEntry;
import org.jclouds.vcloud.director.v1_5.domain.MetadataValue;
import org.jclouds.vcloud.director.v1_5.domain.OrgNetwork;
import org.jclouds.vcloud.director.v1_5.domain.Reference;
import org.jclouds.vcloud.director.v1_5.domain.ReferenceType;
import org.jclouds.vcloud.director.v1_5.internal.BaseVCloudDirectorClientLiveTest;
<<<<<<< HEAD
import org.testng.annotations.BeforeGroups;
=======
import org.testng.annotations.BeforeClass;
>>>>>>> 5201207f
import org.testng.annotations.Test;

import com.google.common.collect.Iterables;

/**
 * Tests behavior of {@link NetworkClient}
 * 
 * @author danikov
 */
@Test(groups = { "live", "api", "user" }, singleThreaded = true, testName = "NetworkClientLiveTest")
public class NetworkClientLiveTest extends BaseVCloudDirectorClientLiveTest {
<<<<<<< HEAD
   
   public static final String NETWORK = "network";
 
   /*
    * Convenience reference to API client.
    */
   protected NetworkClient networkClient;
 
   private Reference networkRef;
   
   @BeforeGroups(groups = { "live" }, dependsOnMethods = { "setupClient" })
   public void before() {
      String networkId = "a604f3c2-0343-453e-ae1f-cddac5b7bd94"; // TODO: inject
      networkRef = Reference.builder()
            .type("application/vnd.vmware.vcloud.orgNetwork+xml")
            .name("")
            .href(URI.create(endpoint+"/network/"+networkId)) 
            .id(networkId)
            .build();
      networkClient = context.getApi().getNetworkClient();
   }

   @Test(testName = "GET /network/{id}")
   public void testGetNetwork() {
      // required for testing
      assertNotNull(networkRef, String.format(REF_REQ_LIVE, NETWORK));
       
      OrgNetwork network = networkClient.getNetwork(networkRef);
      assertNotNull(network, String.format(OBJ_REQ_LIVE, NETWORK));
      assertTrue(!network.getDescription().equals("DO NOT USE"), "Network isn't to be used for testing");
       
      // parent type
      Checks.checkNetworkType(network);
       
      // optional
      ReferenceType<?> networkPoolRef = network.getNetworkPool();
      if (networkPoolRef != null) {
         Checks.checkReferenceType(networkPoolRef);
      }
      
      IpAddresses allowedExternalIpAddresses = network.getAllowedExternalIpAddresses();
      if (allowedExternalIpAddresses != null) {
         Checks.checkIpAddresses(allowedExternalIpAddresses);
=======

   public static final String NETWORK = "network";

   /*
    * Convenience references to API clients.
    */

   protected NetworkClient networkClient;

   @BeforeClass(inheritGroups = true)
   @Override
   public void setupRequiredClients() {
      networkClient = context.getApi().getNetworkClient();
   }
   
   @Test(testName = "GET /network/{id}")
   public void testWhenResponseIs2xxLoginReturnsValidNetwork() {
      Reference networkRef = Reference.builder()
            .href(URI.create(endpoint + "/network/" + networkId)).build();
      
      OrgNetwork network = networkClient.getNetwork(networkRef);
      
      // TODO change to checkOrgNetwork(...)
      checkEntityType(network);
   }
   
   @Test(testName = "GET /network/{id} - invalid")
   public void testWhenResponseIs400ForInvalidNetworkId() {
      Reference networkRef = Reference.builder()
            .href(URI.create(endpoint + "/network/NOTAUUID")).build();
      
      Error expected = Error.builder()
            .message("validation error on field 'id': String value has invalid format or length")
            .majorErrorCode(400)
            .minorErrorCode("BAD_REQUEST")
            .build();
      
      try {
         networkClient.getNetwork(networkRef);
         fail("Should give HTTP 400 error");
      } catch (VCloudDirectorException vde) {
         assertEquals(vde.getError(), expected);
      } catch (Exception e) {
         fail("Should have thrown a VCloudDirectorException");
      }
   }

   @Test(testName = "GET /network/{id} - fake")
   public void testWhenResponseIs403ForFakeNetworkId() {
      Reference networkRef = Reference.builder()
            .href(URI.create(endpoint + "/network/aaaaaaaa-bbbb-cccc-dddd-eeeeeeeeeeee")).build();
      
      Error expected = Error.builder()
            .message("This operation is denied.")
            .majorErrorCode(403)
            .minorErrorCode("ACCESS_TO_RESOURCE_IS_FORBIDDEN")
            .build();

      try {
         networkClient.getNetwork(networkRef);
         fail("Should give HTTP 403 error");
      } catch (VCloudDirectorException vde) {
         assertEquals(vde.getError(), expected);
      } catch (Exception e) {
         fail("Should have thrown a VCloudDirectorException");
>>>>>>> 5201207f
      }
   }
   
   @Test(testName = "GET /network/{id}/metadata")
<<<<<<< HEAD
   public void testGetMetadata() {
      Metadata metadata = networkClient.getMetadata(networkRef);
      // required for testing
      assertFalse(Iterables.isEmpty(metadata.getMetadataEntries()), 
            String.format(OBJ_FIELD_REQ_LIVE, NETWORK, "metadata.entries"));
       
      // parent type
      checkResourceType(metadata);
       
      for (MetadataEntry entry : metadata.getMetadataEntries()) {
         // required elements and attributes
         assertNotNull(entry.getKey(), 
               String.format(OBJ_FIELD_ATTRB_REQ, networkClient, "MetadataEntry", entry.getKey(), "key"));
         assertNotNull(entry.getValue(), 
               String.format(OBJ_FIELD_ATTRB_REQ, networkClient, "MetadataEntry", entry.getValue(), "value"));
          
         // parent type
         checkResourceType(entry);
      }
   }
   
   @Test(testName = "GET /network/{id}/metadata/{key}")
   public void testGetMetadataValue() {
      MetadataValue metadataValue = networkClient.getMetadataValue(networkRef, "key");
       
      // Check parent type
      checkResourceType(metadataValue);
       
      // Check required elements and attributes
      String value = metadataValue.getValue();
      assertNotNull(value, 
            String.format(OBJ_FIELD_ATTRB_REQ, NETWORK, "MetadataEntry", 
                  metadataValue.toString(), "value"));
      assertEquals(value, "value", 
            String.format(OBJ_FIELD_EQ, NETWORK, "metadataEntry.value", "value", value));
=======
   public void testWhenResponseIs2xxLoginReturnsValidMetadataList() {
      Reference networkRef = Reference.builder()
            .href(URI.create(endpoint + "/network/"+networkId)).build();
      
      Metadata metadata = context.getApi().getNetworkClient().getMetadata(networkRef);

      checkMetadata(metadata);

      // TODO assert has metadata in order to support subsequent test
      // TODO assign metadata key (todo- ordering)
   }
   
   String metadataKey = "key";
   
   //TODO depends on previous
   @Test(testName = "GET /network/{id}/metadata", enabled=false)
   public void testWhenResponseIs2xxLoginReturnsValidMetadataEntry() {
      Reference networkRef = Reference.builder()
            .href(URI.create(endpoint + "/network/"+networkId)).build();
      
      MetadataEntry metadataEntry = networkClient.getMetadataEntry(networkRef, metadataKey);
 
      checkMetadataEntry(metadataEntry);
>>>>>>> 5201207f
   }
}<|MERGE_RESOLUTION|>--- conflicted
+++ resolved
@@ -18,7 +18,6 @@
  */
 package org.jclouds.vcloud.director.v1_5.features;
 
-<<<<<<< HEAD
 import static org.jclouds.vcloud.director.v1_5.VCloudDirectorLiveTestConstants.OBJ_FIELD_ATTRB_REQ;
 import static org.jclouds.vcloud.director.v1_5.VCloudDirectorLiveTestConstants.OBJ_FIELD_EQ;
 import static org.jclouds.vcloud.director.v1_5.VCloudDirectorLiveTestConstants.OBJ_FIELD_REQ_LIVE;
@@ -29,10 +28,6 @@
 import static org.testng.Assert.assertFalse;
 import static org.testng.Assert.assertNotNull;
 import static org.testng.Assert.assertTrue;
-=======
-import static org.testng.Assert.*;
-import static org.jclouds.vcloud.director.v1_5.domain.Checks.*;
->>>>>>> 5201207f
 
 import java.net.URI;
 
@@ -45,11 +40,7 @@
 import org.jclouds.vcloud.director.v1_5.domain.Reference;
 import org.jclouds.vcloud.director.v1_5.domain.ReferenceType;
 import org.jclouds.vcloud.director.v1_5.internal.BaseVCloudDirectorClientLiveTest;
-<<<<<<< HEAD
-import org.testng.annotations.BeforeGroups;
-=======
 import org.testng.annotations.BeforeClass;
->>>>>>> 5201207f
 import org.testng.annotations.Test;
 
 import com.google.common.collect.Iterables;
@@ -61,7 +52,6 @@
  */
 @Test(groups = { "live", "api", "user" }, singleThreaded = true, testName = "NetworkClientLiveTest")
 public class NetworkClientLiveTest extends BaseVCloudDirectorClientLiveTest {
-<<<<<<< HEAD
    
    public static final String NETWORK = "network";
  
@@ -72,8 +62,9 @@
  
    private Reference networkRef;
    
-   @BeforeGroups(groups = { "live" }, dependsOnMethods = { "setupClient" })
-   public void before() {
+   @BeforeClass(inheritGroups = true)
+   @Override
+   public void setupRequiredClients() {
       String networkId = "a604f3c2-0343-453e-ae1f-cddac5b7bd94"; // TODO: inject
       networkRef = Reference.builder()
             .type("application/vnd.vmware.vcloud.orgNetwork+xml")
@@ -105,78 +96,10 @@
       IpAddresses allowedExternalIpAddresses = network.getAllowedExternalIpAddresses();
       if (allowedExternalIpAddresses != null) {
          Checks.checkIpAddresses(allowedExternalIpAddresses);
-=======
-
-   public static final String NETWORK = "network";
-
-   /*
-    * Convenience references to API clients.
-    */
-
-   protected NetworkClient networkClient;
-
-   @BeforeClass(inheritGroups = true)
-   @Override
-   public void setupRequiredClients() {
-      networkClient = context.getApi().getNetworkClient();
-   }
-   
-   @Test(testName = "GET /network/{id}")
-   public void testWhenResponseIs2xxLoginReturnsValidNetwork() {
-      Reference networkRef = Reference.builder()
-            .href(URI.create(endpoint + "/network/" + networkId)).build();
-      
-      OrgNetwork network = networkClient.getNetwork(networkRef);
-      
-      // TODO change to checkOrgNetwork(...)
-      checkEntityType(network);
-   }
-   
-   @Test(testName = "GET /network/{id} - invalid")
-   public void testWhenResponseIs400ForInvalidNetworkId() {
-      Reference networkRef = Reference.builder()
-            .href(URI.create(endpoint + "/network/NOTAUUID")).build();
-      
-      Error expected = Error.builder()
-            .message("validation error on field 'id': String value has invalid format or length")
-            .majorErrorCode(400)
-            .minorErrorCode("BAD_REQUEST")
-            .build();
-      
-      try {
-         networkClient.getNetwork(networkRef);
-         fail("Should give HTTP 400 error");
-      } catch (VCloudDirectorException vde) {
-         assertEquals(vde.getError(), expected);
-      } catch (Exception e) {
-         fail("Should have thrown a VCloudDirectorException");
-      }
-   }
-
-   @Test(testName = "GET /network/{id} - fake")
-   public void testWhenResponseIs403ForFakeNetworkId() {
-      Reference networkRef = Reference.builder()
-            .href(URI.create(endpoint + "/network/aaaaaaaa-bbbb-cccc-dddd-eeeeeeeeeeee")).build();
-      
-      Error expected = Error.builder()
-            .message("This operation is denied.")
-            .majorErrorCode(403)
-            .minorErrorCode("ACCESS_TO_RESOURCE_IS_FORBIDDEN")
-            .build();
-
-      try {
-         networkClient.getNetwork(networkRef);
-         fail("Should give HTTP 403 error");
-      } catch (VCloudDirectorException vde) {
-         assertEquals(vde.getError(), expected);
-      } catch (Exception e) {
-         fail("Should have thrown a VCloudDirectorException");
->>>>>>> 5201207f
       }
    }
    
    @Test(testName = "GET /network/{id}/metadata")
-<<<<<<< HEAD
    public void testGetMetadata() {
       Metadata metadata = networkClient.getMetadata(networkRef);
       // required for testing
@@ -212,30 +135,5 @@
                   metadataValue.toString(), "value"));
       assertEquals(value, "value", 
             String.format(OBJ_FIELD_EQ, NETWORK, "metadataEntry.value", "value", value));
-=======
-   public void testWhenResponseIs2xxLoginReturnsValidMetadataList() {
-      Reference networkRef = Reference.builder()
-            .href(URI.create(endpoint + "/network/"+networkId)).build();
-      
-      Metadata metadata = context.getApi().getNetworkClient().getMetadata(networkRef);
-
-      checkMetadata(metadata);
-
-      // TODO assert has metadata in order to support subsequent test
-      // TODO assign metadata key (todo- ordering)
-   }
-   
-   String metadataKey = "key";
-   
-   //TODO depends on previous
-   @Test(testName = "GET /network/{id}/metadata", enabled=false)
-   public void testWhenResponseIs2xxLoginReturnsValidMetadataEntry() {
-      Reference networkRef = Reference.builder()
-            .href(URI.create(endpoint + "/network/"+networkId)).build();
-      
-      MetadataEntry metadataEntry = networkClient.getMetadataEntry(networkRef, metadataKey);
- 
-      checkMetadataEntry(metadataEntry);
->>>>>>> 5201207f
    }
 }