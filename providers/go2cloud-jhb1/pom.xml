--- conflicted
+++ resolved
@@ -36,12 +36,9 @@
     <properties>
         <test.go2cloud-jhb1.endpoint>http://api.jhb1.go2cloud.co.za</test.go2cloud-jhb1.endpoint>
         <test.go2cloud-jhb1.api-version>2.0</test.go2cloud-jhb1.api-version>
-        <test.go2cloud-jhb1.build-version />
+        <test.go2cloud-jhb1.build-version></test.go2cloud-jhb1.build-version>
         <test.go2cloud-jhb1.identity>FIXME_IDENTITY</test.go2cloud-jhb1.identity>
         <test.go2cloud-jhb1.credential>FIXME_CREDENTIAL</test.go2cloud-jhb1.credential>
-<<<<<<< HEAD
-        <test.go2cloud-jhb1.image-id />
-=======
         <test.go2cloud-jhb1.image-id></test.go2cloud-jhb1.image-id>
 
         <jclouds.osgi.export>org.jclouds.go2cloud*;version="${project.version}"</jclouds.osgi.export>
@@ -51,7 +48,6 @@
           org.jclouds*;version="${project.version}",
           *
         </jclouds.osgi.import>
->>>>>>> 6bd8f154
     </properties>
 
     <dependencies>
