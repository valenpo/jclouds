<?xml version="1.0" encoding="UTF-8"?>
<!--

    Licensed to jclouds, Inc. (jclouds) under one or more
    contributor license agreements.  See the NOTICE file
    distributed with this work for additional information
    regarding copyright ownership.  jclouds licenses this file
    to you under the Apache License, Version 2.0 (the
    "License"); you may not use this file except in compliance
    with the License.  You may obtain a copy of the License at

      http://www.apache.org/licenses/LICENSE-2.0

    Unless required by applicable law or agreed to in writing,
    software distributed under the License is distributed on an
    "AS IS" BASIS, WITHOUT WARRANTIES OR CONDITIONS OF ANY
    KIND, either express or implied.  See the License for the
    specific language governing permissions and limitations
    under the License.

-->
<project xmlns="http://maven.apache.org/POM/4.0.0" xmlns:xsi="http://www.w3.org/2001/XMLSchema-instance" xsi:schemaLocation="http://maven.apache.org/POM/4.0.0 http://maven.apache.org/maven-v4_0_0.xsd">
    <modelVersion>4.0.0</modelVersion>
    <parent>
        <groupId>org.jclouds</groupId>
        <artifactId>jclouds-project</artifactId>
        <version>1.5.0-SNAPSHOT</version>
        <relativePath>../../project/pom.xml</relativePath>
    </parent>
    <groupId>org.jclouds.provider</groupId>
    <artifactId>rimuhosting</artifactId>
    <name>jclouds RimuHosting provider</name>
    <description>ComputeService implementation of RimuHosting datacenters </description>
    <packaging>bundle</packaging>

    <properties>
        <test.rimuhosting.endpoint>https://api.rimuhosting.com/r</test.rimuhosting.endpoint>
        <test.rimuhosting.api-version>1.0</test.rimuhosting.api-version>
        <test.rimuhosting.build-version />
        <test.rimuhosting.identity>FIXME</test.rimuhosting.identity>
<<<<<<< HEAD
        <test.rimuhosting.image-id />
=======
        <test.rimuhosting.template></test.rimuhosting.template>
>>>>>>> 3afdcb66

        <jclouds.osgi.export>org.jclouds.rimuhosting.miro*;version="${project.version}"</jclouds.osgi.export>
        <jclouds.osgi.import>
          org.jclouds.compute.internal;version="${project.version}",
          org.jclouds.rest.internal;version="${project.version}",
          org.jclouds*;version="${project.version}",
          *
      </jclouds.osgi.import>
    </properties>
    <dependencies>
        <dependency>
            <groupId>org.jclouds.driver</groupId>
            <artifactId>jclouds-jsch</artifactId>
            <version>${project.version}</version>
            <scope>test</scope>
        </dependency>
        <dependency>
            <groupId>com.jcraft</groupId>
            <artifactId>jsch</artifactId>
            <scope>test</scope>
        </dependency>
        <dependency>
            <groupId>org.jclouds</groupId>
            <artifactId>jclouds-core</artifactId>
            <version>${project.version}</version>
            <type>test-jar</type> 
            <scope>test</scope>
        </dependency>
        <dependency>
            <groupId>org.jclouds</groupId>
            <artifactId>jclouds-compute</artifactId>
            <version>${project.version}</version>
        </dependency>
        <dependency>
            <groupId>org.jclouds</groupId>
            <artifactId>jclouds-compute</artifactId>
            <version>${project.version}</version>
            <type>test-jar</type>
            <scope>test</scope>
        </dependency>
        <dependency>
            <groupId>log4j</groupId>
            <artifactId>log4j</artifactId>
            <version>1.2.16</version>
            <scope>test</scope>
        </dependency>
        <dependency>
            <groupId>org.jclouds.driver</groupId>
            <artifactId>jclouds-log4j</artifactId>
            <version>${project.version}</version>
            <scope>test</scope>
        </dependency>
    </dependencies>
    <profiles>
        <profile>
            <id>live</id>
            <build>
                <plugins>
                    <plugin>
                        <groupId>org.apache.maven.plugins</groupId>
                        <artifactId>maven-surefire-plugin</artifactId>
                        <executions>
                            <execution>
                                <id>integration</id>
                                <phase>integration-test</phase>
                                <goals>
                                    <goal>test</goal>
                                </goals>
                                <configuration>
                                    <systemPropertyVariables>
                                        <test.rimuhosting.endpoint>${test.rimuhosting.endpoint}</test.rimuhosting.endpoint>
                                        <test.rimuhosting.api-version>${test.rimuhosting.api-version}</test.rimuhosting.api-version>
                                        <test.rimuhosting.build-version>${test.rimuhosting.build-version}</test.rimuhosting.build-version>
                                        <test.rimuhosting.identity>${test.rimuhosting.identity}</test.rimuhosting.identity>
                                        <test.rimuhosting.template>${test.rimuhosting.template}</test.rimuhosting.template>
                                    </systemPropertyVariables>
                                </configuration>
                            </execution>
                        </executions>
                    </plugin>
                </plugins>
            </build>
        </profile>
    </profiles>

</project><|MERGE_RESOLUTION|>--- conflicted
+++ resolved
@@ -36,13 +36,9 @@
     <properties>
         <test.rimuhosting.endpoint>https://api.rimuhosting.com/r</test.rimuhosting.endpoint>
         <test.rimuhosting.api-version>1.0</test.rimuhosting.api-version>
-        <test.rimuhosting.build-version />
+        <test.rimuhosting.build-version></test.rimuhosting.build-version>
         <test.rimuhosting.identity>FIXME</test.rimuhosting.identity>
-<<<<<<< HEAD
-        <test.rimuhosting.image-id />
-=======
         <test.rimuhosting.template></test.rimuhosting.template>
->>>>>>> 3afdcb66
 
         <jclouds.osgi.export>org.jclouds.rimuhosting.miro*;version="${project.version}"</jclouds.osgi.export>
         <jclouds.osgi.import>
