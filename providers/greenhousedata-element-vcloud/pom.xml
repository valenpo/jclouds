--- conflicted
+++ resolved
@@ -39,14 +39,7 @@
         <test.greenhousedata-element-vcloud.build-version>1.5.0.464915</test.greenhousedata-element-vcloud.build-version>
         <test.greenhousedata-element-vcloud.identity>FIXME_IDENTITY</test.greenhousedata-element-vcloud.identity>
         <test.greenhousedata-element-vcloud.credential>FIXME_CREDENTIAL</test.greenhousedata-element-vcloud.credential>
-<<<<<<< HEAD
-        <test.greenhousedata-element-vcloud.image-id />
-        <test.greenhousedata-element-vcloud.image.login-user />
-        <test.greenhousedata-element-vcloud.image.authenticate-sudo />
-
-=======
         <test.greenhousedata-element-vcloud.template></test.greenhousedata-element-vcloud.template>
->>>>>>> 3afdcb66
         <jclouds.osgi.export>org.jclouds.greenhousedata.element.vcloud*;version="${project.version}"</jclouds.osgi.export>
         <jclouds.osgi.import>
           org.jclouds.compute.internal;version="${project.version}",
