<<<<<<< HEAD

=======
/**
 * Licensed to jclouds, Inc. (jclouds) under one or more
 * contributor license agreements.  See the NOTICE file
 * distributed with this work for additional information
 * regarding copyright ownership.  jclouds licenses this file
 * to you under the Apache License, Version 2.0 (the
 * "License"); you may not use this file except in compliance
 * with the License.  You may obtain a copy of the License at
 *
 *   http://www.apache.org/licenses/LICENSE-2.0
 *
 * Unless required by applicable law or agreed to in writing,
 * software distributed under the License is distributed on an
 * "AS IS" BASIS, WITHOUT WARRANTIES OR CONDITIONS OF ANY
 * KIND, either express or implied.  See the License for the
 * specific language governing permissions and limitations
 * under the License.
 */
>>>>>>> f950a995

package org.jclouds.virtualbox.functions;

import static com.google.common.base.Preconditions.checkNotNull;
import static com.google.common.base.Throwables.propagate;
import static org.jclouds.compute.options.RunScriptOptions.Builder.runAsRoot;
import static org.jclouds.compute.options.RunScriptOptions.Builder.wrapInInitScript;
import static org.jclouds.virtualbox.config.VirtualBoxConstants.VIRTUALBOX_INSTALLATION_KEY_SEQUENCE;
import static org.jclouds.virtualbox.config.VirtualBoxConstants.VIRTUALBOX_WORKINGDIR;
import static org.virtualbox_4_1.AccessMode.ReadOnly;
import static org.virtualbox_4_1.DeviceType.DVD;
import static org.virtualbox_4_1.LockType.Shared;
import static org.virtualbox_4_1.LockType.Write;
import static org.virtualbox_4_1.NATProtocol.TCP;
import static org.virtualbox_4_1.NetworkAttachmentType.NAT;

import java.io.File;
import java.util.List;

import javax.annotation.Resource;
import javax.inject.Named;

import org.eclipse.jetty.server.Server;
import org.jclouds.compute.ComputeServiceContext;
import org.jclouds.compute.domain.ExecResponse;
import org.jclouds.compute.options.RunScriptOptions;
import org.jclouds.compute.reference.ComputeServiceConstants;
import org.jclouds.domain.Credentials;
import org.jclouds.javax.annotation.Nullable;
import org.jclouds.logging.Logger;
import org.jclouds.ssh.SshException;
import org.jclouds.virtualbox.config.VirtualBoxConstants;
import org.jclouds.virtualbox.functions.admin.StartJettyIfNotAlreadyRunning;
import org.jclouds.virtualbox.settings.KeyboardScancodes;
import org.virtualbox_4_1.*;

import com.google.common.base.Function;
import com.google.inject.Inject;

public class IsoToIMachine implements Function<String, IMachine> {

   @Resource
   @Named(ComputeServiceConstants.COMPUTE_LOGGER)
   protected Logger logger = Logger.NULL;

   private VirtualBoxManager manager;
   private String adminDisk;
   private String diskFormat;
   private String settingsFile;
   private String vmName;
   private String osTypeId;
   private String vmId;
   private String controllerIDE;
   private boolean forceOverwrite;
   private ComputeServiceContext context;
   private String hostId;
   private String guestId;
   private Credentials credentials;

   @Inject
   public IsoToIMachine(VirtualBoxManager manager, String adminDisk, String diskFormat, String settingsFile,
                        String vmName, String osTypeId, String vmId, boolean forceOverwrite, String controllerIDE,
                        ComputeServiceContext context, String hostId, String guestId, Credentials credentials) {
      super();
      this.manager = manager;
      this.adminDisk = adminDisk;
      this.diskFormat = diskFormat;
      this.settingsFile = settingsFile;
      this.vmName = vmName;
      this.osTypeId = osTypeId;
      this.vmId = vmId;
      this.controllerIDE = controllerIDE;
      this.forceOverwrite = forceOverwrite;
      this.context = context;
      this.hostId = hostId;
      this.guestId = guestId;
      this.credentials = credentials;
   }

   @Override
   public IMachine apply(@Nullable String isoName) {

      String port = System.getProperty(VirtualBoxConstants.VIRTUALBOX_JETTY_PORT, "8080");
      String baseResource = ".";
      Server server = new StartJettyIfNotAlreadyRunning(port).apply(baseResource);

      IMachine vm = new CreateAndRegisterMachineFromIsoIfNotAlreadyExists(settingsFile, osTypeId, vmId, forceOverwrite, manager).apply(vmName);

      String defaultWorkingDir = System.getProperty("user.home") + "/jclouds-virtualbox-test";
      String workingDir = System.getProperty(VIRTUALBOX_WORKINGDIR, defaultWorkingDir);

      // Change RAM
      lockMachineAndApply(manager, Write, vmName, new Function<IMachine, Void>() {

         @Override
         public Void apply(IMachine machine) {
            machine.setMemorySize(1024l);
            machine.saveSettings();
            return null;
         }

      });

      // IDE Controller
      ensureMachineHasIDEControllerNamed(vmName, controllerIDE);

      // Distribution medium
      ensureMachineHasAttachedDistroMedium(isoName, workingDir, controllerIDE);

      // DISK
      String adminDiskPath = workingDir + "/" + adminDisk;
      if (new File(adminDiskPath).exists()) {
         new File(adminDiskPath).delete();
      }

      // Create hard disk
      IMedium hardDisk = new CreateMediumIfNotAlreadyExists(manager, diskFormat, true).apply(adminDiskPath);

      // Attach hard disk to machine
      lockMachineAndApply(manager, Write, vmName,
              new AttachHardDiskToMachineIfNotAlreadyAttached(controllerIDE, hardDisk, manager));

      // NAT
      lockMachineAndApply(manager, Write, vmName, new Function<IMachine, Void>() {

         @Override
         public Void apply(IMachine machine) {
            machine.getNetworkAdapter(0l).setAttachmentType(NAT);
            machine.getNetworkAdapter(0l).getNatDriver().addRedirect("guestssh", TCP, "127.0.0.1", 2222, "", 22);
            machine.getNetworkAdapter(0l).setEnabled(true);
            machine.saveSettings();
            return null;
         }

      });

      String guestAdditionsDvd = workingDir + "/VBoxGuestAdditions_4.1.2.iso";
      final IMedium guestAdditionsDvdMedium = manager.getVBox().openMedium(guestAdditionsDvd, DeviceType.DVD,
              AccessMode.ReadOnly, forceOverwrite);

      lockMachineAndApply(manager, Write, vmName, new Function<IMachine, Void>() {

         @Override
         public Void apply(IMachine machine) {
            machine.attachDevice(controllerIDE, 1, 1, DeviceType.DVD, guestAdditionsDvdMedium);
            machine.saveSettings();
            return null;
         }

      });

      IProgress prog = vm.launchVMProcess(manager.getSessionObject(), "gui", "");
      prog.waitForCompletion(-1);
      try {
         Thread.sleep(5000);
      } catch (InterruptedException e) {
         propagate(e);
      }

      String installKeySequence = System.getProperty(VIRTUALBOX_INSTALLATION_KEY_SEQUENCE, defaultInstallSequence());
      sendKeyboardSequence(installKeySequence);

      boolean sshDeamonIsRunning = false;
      while (!sshDeamonIsRunning) {
         try {
            if (runScriptOnNode(guestId, "id", wrapInInitScript(false)).getExitCode() == 0) {
               logger.debug("Got response from ssh daemon.");
               sshDeamonIsRunning = true;
            }
         } catch (SshException e) {
            logger.debug("No response from ssh daemon...");
         }
      }

      logger.debug("Installation of image complete. Powering down...");
      lockSessionOnMachineAndApply(manager, Shared, vmName, new Function<ISession, Void>() {

         @Override
         public Void apply(ISession session) {
            IProgress powerDownProgress = session.getConsole().powerDown();
            powerDownProgress.waitForCompletion(-1);
            return null;
         }

      });
      try {
         logger.debug("Stopping Jetty server...");
         server.stop();
         logger.debug("Jetty server stopped.");
      } catch (Exception e) {
         logger.error(e, "Could not stop Jetty server.");
      }
      return vm;
   }

   private void ensureMachineHasAttachedDistroMedium(String isoName, String workingDir, String controllerIDE) {
      final String pathToIsoFile = checkFileExists(workingDir + "/" + isoName);
      final IMedium distroMedium = manager.getVBox().openMedium(pathToIsoFile, DVD, ReadOnly, forceOverwrite);
      lockMachineAndApply(manager, Write, vmName,
              new AttachDistroMediumToMachine(
                      checkNotNull(controllerIDE, "controllerIDE"),
                      checkNotNull(distroMedium, "distroMedium")));
   }

   public static String checkFileExists(String filePath) {
      if (new File(filePath).exists()) {
         return filePath;
      }
      throw new IllegalStateException("File " + filePath + " does not exist.");
   }

   public void ensureMachineHasIDEControllerNamed(String vmName, String controllerIDE) {
      lockMachineAndApply(manager, Write, checkNotNull(vmName, "vmName"),
              new AddIDEControllerIfNotExists(checkNotNull(controllerIDE, "controllerIDE")));
   }

   public static <T> T lockMachineAndApply(VirtualBoxManager manager, final LockType type, final String machineId,
                                           final Function<IMachine, T> function) {
      return lockSessionOnMachineAndApply(manager, type, machineId, new Function<ISession, T>() {

         @Override
         public T apply(ISession session) {
            return function.apply(session.getMachine());
         }

         @Override
         public String toString() {
            return function.toString();
         }

      });

   }

   public static <T> T lockSessionOnMachineAndApply(VirtualBoxManager manager, LockType type, String machineId,
                                                    Function<ISession, T> function) {
      try {
         ISession session = manager.getSessionObject();
         IMachine immutableMachine = manager.getVBox().findMachine(machineId);
         immutableMachine.lockMachine(session, type);
         try {
            return function.apply(session);
         } finally {
            session.unlockMachine();
         }
      } catch (VBoxException e) {
         throw new RuntimeException(String.format("error applying %s to %s with %s lock: %s", function, machineId,
                 type, e.getMessage()), e);
      }
   }

   private String defaultInstallSequence() {
      return "<Esc><Esc><Enter> "
              + "/install/vmlinuz noapic preseed/url=http://10.0.2.2:8080/src/test/resources/preseed.cfg "
              + "debian-installer=en_US auto locale=en_US kbd-chooser/method=us " + "hostname=" + vmName + " "
              + "fb=false debconf/frontend=noninteractive "
              + "keyboard-configuration/layout=USA keyboard-configuration/variant=USA console-setup/ask_detect=false "
              + "initrd=/install/initrd.gz -- <Enter>";
   }

   private void sendKeyboardSequence(String keyboardSequence) {
      String[] sequenceSplited = keyboardSequence.split(" ");
      StringBuilder sb = new StringBuilder();
      for (String line : sequenceSplited) {
         String converted = stringToKeycode(line);
         for (String word : converted.split("  ")) {
            sb.append("vboxmanage controlvm " + vmName + " keyboardputscancode " + word + "; ");
            if (word.endsWith(KeyboardScancodes.SPECIAL_KEYBOARD_BUTTON_MAP.get("<Enter>"))) {
               runScriptOnNode(hostId, sb.toString(), runAsRoot(false).wrapInInitScript(false));
               sb.delete(0, sb.length() - 1);
            }
            if (word.endsWith(KeyboardScancodes.SPECIAL_KEYBOARD_BUTTON_MAP.get("<Return>"))) {
               runScriptOnNode(hostId, sb.toString(), runAsRoot(false).wrapInInitScript(false));
               sb.delete(0, sb.length() - 1);
            }

         }
      }
   }

   private String stringToKeycode(String s) {
      StringBuilder keycodes = new StringBuilder();
      if (s.startsWith("<")) {
         String[] specials = s.split("<");
         for (int i = 1; i < specials.length; i++) {
            keycodes.append(KeyboardScancodes.SPECIAL_KEYBOARD_BUTTON_MAP.get("<" + specials[i]) + "  ");
         }
         return keycodes.toString();
      }

      int i = 0;
      while (i < s.length()) {
         String digit = s.substring(i, i + 1);
         String hex = KeyboardScancodes.NORMAL_KEYBOARD_BUTTON_MAP.get(digit);
         keycodes.append(hex + " ");
         if (i != 0 && i % 14 == 0)
            keycodes.append(" ");
         i++;
      }
      keycodes.append(KeyboardScancodes.SPECIAL_KEYBOARD_BUTTON_MAP.get("<Spacebar>") + " ");

      return keycodes.toString();
   }

   protected ExecResponse runScriptOnNode(String nodeId, String command, RunScriptOptions options) {
      return context.getComputeService().runScriptOnNode(nodeId, command, options);
   }

}<|MERGE_RESOLUTION|>--- conflicted
+++ resolved
@@ -1,6 +1,3 @@
-<<<<<<< HEAD
-
-=======
 /**
  * Licensed to jclouds, Inc. (jclouds) under one or more
  * contributor license agreements.  See the NOTICE file
@@ -19,7 +16,6 @@
  * specific language governing permissions and limitations
  * under the License.
  */
->>>>>>> f950a995
 
 package org.jclouds.virtualbox.functions;
 
